from __future__ import with_statement
import sys
sys.path[0:0] = [""]
import unittest

from bson import DBRef, ObjectId

from mongoengine import *
from mongoengine.connection import get_db
from mongoengine.context_managers import query_counter, no_dereference


class FieldTest(unittest.TestCase):

    def setUp(self):
        connect(db='mongoenginetest')
        self.db = get_db()

    def test_list_item_dereference(self):
        """Ensure that DBRef items in ListFields are dereferenced.
        """
        class User(Document):
            name = StringField()

        class Group(Document):
            members = ListField(ReferenceField(User))

        User.drop_collection()
        Group.drop_collection()

        for i in xrange(1, 51):
            user = User(name='user %s' % i)
            user.save()

        group = Group(members=User.objects)
        group.save()

        group = Group(members=User.objects)
        group.save()

        with query_counter() as q:
            self.assertEqual(q, 0)

            group_obj = Group.objects.first()
            self.assertEqual(q, 1)

            len(group_obj._data['members'])
            self.assertEqual(q, 1)

            len(group_obj.members)
            self.assertEqual(q, 2)

            [m for m in group_obj.members]
            self.assertEqual(q, 2)

        # Document select_related
        with query_counter() as q:
            self.assertEqual(q, 0)

            group_obj = Group.objects.first().select_related()
            self.assertEqual(q, 2)
            [m for m in group_obj.members]
            self.assertEqual(q, 2)

        # Queryset select_related
        with query_counter() as q:
            self.assertEqual(q, 0)
            group_objs = Group.objects.select_related()
            self.assertEqual(q, 2)
            for group_obj in group_objs:
                [m for m in group_obj.members]
                self.assertEqual(q, 2)

        User.drop_collection()
        Group.drop_collection()

    def test_list_item_dereference_dref_false(self):
        """Ensure that DBRef items in ListFields are dereferenced.
        """
        class User(Document):
            name = StringField()

        class Group(Document):
            members = ListField(ReferenceField(User, dbref=False))

        User.drop_collection()
        Group.drop_collection()

        for i in xrange(1, 51):
            user = User(name='user %s' % i)
            user.save()

        group = Group(members=User.objects)
        group.save()
        group.reload()  # Confirm reload works

        with query_counter() as q:
            self.assertEqual(q, 0)

            group_obj = Group.objects.first()
            self.assertEqual(q, 1)

            [m for m in group_obj.members]
            self.assertEqual(q, 2)

        # Document select_related
        with query_counter() as q:
            self.assertEqual(q, 0)

            group_obj = Group.objects.first().select_related()

            self.assertEqual(q, 2)
            [m for m in group_obj.members]
            self.assertEqual(q, 2)

        # Queryset select_related
        with query_counter() as q:
            self.assertEqual(q, 0)
            group_objs = Group.objects.select_related()
            self.assertEqual(q, 2)
            for group_obj in group_objs:
                [m for m in group_obj.members]
                self.assertEqual(q, 2)

        User.drop_collection()
        Group.drop_collection()

    def test_list_item_dereference_dref_false_stores_as_type(self):
        """Ensure that DBRef items are stored as their type
        """
        class User(Document):
            my_id = IntField(primary_key=True)
            name = StringField()

        class Group(Document):
            members = ListField(ReferenceField(User, dbref=False))

        User.drop_collection()
        Group.drop_collection()

        user = User(my_id=1, name='user 1').save()

        Group(members=User.objects).save()
        group = Group.objects.first()

        self.assertEqual(Group._get_collection().find_one()['members'], [1])
        self.assertEqual(group.members, [user])

    def test_handle_old_style_references(self):
        """Ensure that DBRef items in ListFields are dereferenced.
        """
        class User(Document):
            name = StringField()

        class Group(Document):
            members = ListField(ReferenceField(User, dbref=True))

        User.drop_collection()
        Group.drop_collection()

        for i in xrange(1, 26):
            user = User(name='user %s' % i)
            user.save()

        group = Group(members=User.objects)
        group.save()

        group = Group._get_collection().find_one()

        # Update the model to change the reference
        class Group(Document):
            members = ListField(ReferenceField(User, dbref=False))

        group = Group.objects.first()
        group.members.append(User(name="String!").save())
        group.save()

        group = Group.objects.first()
        self.assertEqual(group.members[0].name, 'user 1')
        self.assertEqual(group.members[-1].name, 'String!')

    def test_migrate_references(self):
        """Example of migrating ReferenceField storage
        """

        # Create some sample data
        class User(Document):
            name = StringField()

        class Group(Document):
            author = ReferenceField(User, dbref=True)
            members = ListField(ReferenceField(User, dbref=True))

        User.drop_collection()
        Group.drop_collection()

        user = User(name="Ross").save()
        group = Group(author=user, members=[user]).save()

        raw_data = Group._get_collection().find_one()
        self.assertTrue(isinstance(raw_data['author'], DBRef))
        self.assertTrue(isinstance(raw_data['members'][0], DBRef))
        group = Group.objects.first()

        self.assertEqual(group.author, user)
        self.assertEqual(group.members, [user])

        # Migrate the model definition
        class Group(Document):
            author = ReferenceField(User, dbref=False)
            members = ListField(ReferenceField(User, dbref=False))

        # Migrate the data
        for g in Group.objects():
            # Explicitly mark as changed so resets
            g._mark_as_changed('author')
            g._mark_as_changed('members')
            g.save()

        group = Group.objects.first()
        self.assertEqual(group.author, user)
        self.assertEqual(group.members, [user])

        raw_data = Group._get_collection().find_one()
        self.assertTrue(isinstance(raw_data['author'], ObjectId))
        self.assertTrue(isinstance(raw_data['members'][0], ObjectId))

    def test_recursive_reference(self):
        """Ensure that ReferenceFields can reference their own documents.
        """
        class Employee(Document):
            name = StringField()
            boss = ReferenceField('self')
            friends = ListField(ReferenceField('self'))

        Employee.drop_collection()

        bill = Employee(name='Bill Lumbergh')
        bill.save()

        michael = Employee(name='Michael Bolton')
        michael.save()

        samir = Employee(name='Samir Nagheenanajar')
        samir.save()

        friends = [michael, samir]
        peter = Employee(name='Peter Gibbons', boss=bill, friends=friends)
        peter.save()

        Employee(name='Funky Gibbon', boss=bill, friends=friends).save()
        Employee(name='Funky Gibbon', boss=bill, friends=friends).save()
        Employee(name='Funky Gibbon', boss=bill, friends=friends).save()

        with query_counter() as q:
            self.assertEqual(q, 0)

            peter = Employee.objects.with_id(peter.id)
            self.assertEqual(q, 1)

            peter.boss
            self.assertEqual(q, 2)

            peter.friends
            self.assertEqual(q, 3)

        # Document select_related
        with query_counter() as q:
            self.assertEqual(q, 0)

            peter = Employee.objects.with_id(peter.id).select_related()
            self.assertEqual(q, 2)

            self.assertEqual(peter.boss, bill)
            self.assertEqual(q, 2)

            self.assertEqual(peter.friends, friends)
            self.assertEqual(q, 2)

        # Queryset select_related
        with query_counter() as q:
            self.assertEqual(q, 0)

            employees = Employee.objects(boss=bill).select_related()
            self.assertEqual(q, 2)

            for employee in employees:
                self.assertEqual(employee.boss, bill)
                self.assertEqual(q, 2)

                self.assertEqual(employee.friends, friends)
                self.assertEqual(q, 2)

    def test_circular_reference(self):
        """Ensure you can handle circular references
        """
        class Person(Document):
            name = StringField()
            relations = ListField(EmbeddedDocumentField('Relation'))

            def __repr__(self):
                return "<Person: %s>" % self.name

        class Relation(EmbeddedDocument):
            name = StringField()
            person = ReferenceField('Person')

        Person.drop_collection()
        mother = Person(name="Mother")
        daughter = Person(name="Daughter")

        mother.save()
        daughter.save()

        daughter_rel = Relation(name="Daughter", person=daughter)
        mother.relations.append(daughter_rel)
        mother.save()

        mother_rel = Relation(name="Daughter", person=mother)
        self_rel = Relation(name="Self", person=daughter)
        daughter.relations.append(mother_rel)
        daughter.relations.append(self_rel)
        daughter.save()

        self.assertEqual("[<Person: Mother>, <Person: Daughter>]", "%s" % Person.objects())

    def test_circular_reference_on_self(self):
        """Ensure you can handle circular references
        """
        class Person(Document):
            name = StringField()
            relations = ListField(ReferenceField('self'))

            def __repr__(self):
                return "<Person: %s>" % self.name

        Person.drop_collection()
        mother = Person(name="Mother")
        daughter = Person(name="Daughter")

        mother.save()
        daughter.save()

        mother.relations.append(daughter)
        mother.save()

        daughter.relations.append(mother)
        daughter.relations.append(daughter)
        daughter.save()

        self.assertEqual("[<Person: Mother>, <Person: Daughter>]", "%s" % Person.objects())

    def test_circular_tree_reference(self):
        """Ensure you can handle circular references with more than one level
        """
        class Other(EmbeddedDocument):
            name = StringField()
            friends = ListField(ReferenceField('Person'))

        class Person(Document):
            name = StringField()
            other = EmbeddedDocumentField(Other, default=lambda: Other())

            def __repr__(self):
                return "<Person: %s>" % self.name

        Person.drop_collection()
        paul = Person(name="Paul").save()
        maria = Person(name="Maria").save()
        julia = Person(name='Julia').save()
        anna = Person(name='Anna').save()

        paul.other.friends = [maria, julia, anna]
        paul.other.name = "Paul's friends"
        paul.save()

        maria.other.friends = [paul, julia, anna]
        maria.other.name = "Maria's friends"
        maria.save()

        julia.other.friends = [paul, maria, anna]
        julia.other.name = "Julia's friends"
        julia.save()

        anna.other.friends = [paul, maria, julia]
        anna.other.name = "Anna's friends"
        anna.save()

        self.assertEqual(
            "[<Person: Paul>, <Person: Maria>, <Person: Julia>, <Person: Anna>]",
            "%s" % Person.objects()
        )

    def test_generic_reference(self):

        class UserA(Document):
            name = StringField()

        class UserB(Document):
            name = StringField()

        class UserC(Document):
            name = StringField()

        class Group(Document):
            members = ListField(GenericReferenceField())

        UserA.drop_collection()
        UserB.drop_collection()
        UserC.drop_collection()
        Group.drop_collection()

        members = []
        for i in xrange(1, 51):
            a = UserA(name='User A %s' % i)
            a.save()

            b = UserB(name='User B %s' % i)
            b.save()

            c = UserC(name='User C %s' % i)
            c.save()

            members += [a, b, c]

        group = Group(members=members)
        group.save()

        group = Group(members=members)
        group.save()

        with query_counter() as q:
            self.assertEqual(q, 0)

            group_obj = Group.objects.first()
            self.assertEqual(q, 1)

            [m for m in group_obj.members]
            self.assertEqual(q, 4)

            [m for m in group_obj.members]
            self.assertEqual(q, 4)

            for m in group_obj.members:
                self.assertTrue('User' in m.__class__.__name__)

        # Document select_related
        with query_counter() as q:
            self.assertEqual(q, 0)

            group_obj = Group.objects.first().select_related()
            self.assertEqual(q, 4)

            [m for m in group_obj.members]
            self.assertEqual(q, 4)

            [m for m in group_obj.members]
            self.assertEqual(q, 4)

            for m in group_obj.members:
                self.assertTrue('User' in m.__class__.__name__)

        # Queryset select_related
        with query_counter() as q:
            self.assertEqual(q, 0)

            group_objs = Group.objects.select_related()
            self.assertEqual(q, 4)

            for group_obj in group_objs:
                [m for m in group_obj.members]
                self.assertEqual(q, 4)

                [m for m in group_obj.members]
                self.assertEqual(q, 4)

                for m in group_obj.members:
                    self.assertTrue('User' in m.__class__.__name__)

        UserA.drop_collection()
        UserB.drop_collection()
        UserC.drop_collection()
        Group.drop_collection()

    def test_list_field_complex(self):

        class UserA(Document):
            name = StringField()

        class UserB(Document):
            name = StringField()

        class UserC(Document):
            name = StringField()

        class Group(Document):
            members = ListField()

        UserA.drop_collection()
        UserB.drop_collection()
        UserC.drop_collection()
        Group.drop_collection()

        members = []
        for i in xrange(1, 51):
            a = UserA(name='User A %s' % i)
            a.save()

            b = UserB(name='User B %s' % i)
            b.save()

            c = UserC(name='User C %s' % i)
            c.save()

            members += [a, b, c]

        group = Group(members=members)
        group.save()

        group = Group(members=members)
        group.save()

        with query_counter() as q:
            self.assertEqual(q, 0)

            group_obj = Group.objects.first()
            self.assertEqual(q, 1)

            [m for m in group_obj.members]
            self.assertEqual(q, 4)

            [m for m in group_obj.members]
            self.assertEqual(q, 4)

            for m in group_obj.members:
                self.assertTrue('User' in m.__class__.__name__)

        # Document select_related
        with query_counter() as q:
            self.assertEqual(q, 0)

            group_obj = Group.objects.first().select_related()
            self.assertEqual(q, 4)

            [m for m in group_obj.members]
            self.assertEqual(q, 4)

            [m for m in group_obj.members]
            self.assertEqual(q, 4)

            for m in group_obj.members:
                self.assertTrue('User' in m.__class__.__name__)

        # Queryset select_related
        with query_counter() as q:
            self.assertEqual(q, 0)

            group_objs = Group.objects.select_related()
            self.assertEqual(q, 4)

            for group_obj in group_objs:
                [m for m in group_obj.members]
                self.assertEqual(q, 4)

                [m for m in group_obj.members]
                self.assertEqual(q, 4)

                for m in group_obj.members:
                    self.assertTrue('User' in m.__class__.__name__)

        UserA.drop_collection()
        UserB.drop_collection()
        UserC.drop_collection()
        Group.drop_collection()

    def test_map_field_reference(self):

        class User(Document):
            name = StringField()

        class Group(Document):
            members = MapField(ReferenceField(User))

        User.drop_collection()
        Group.drop_collection()

        members = []
        for i in xrange(1, 51):
            user = User(name='user %s' % i)
            user.save()
            members.append(user)

        group = Group(members=dict([(str(u.id), u) for u in members]))
        group.save()

        group = Group(members=dict([(str(u.id), u) for u in members]))
        group.save()

        with query_counter() as q:
            self.assertEqual(q, 0)

            group_obj = Group.objects.first()
            self.assertEqual(q, 1)

            [m for m in group_obj.members]
            self.assertEqual(q, 2)

            for k, m in group_obj.members.iteritems():
                self.assertTrue(isinstance(m, User))

        # Document select_related
        with query_counter() as q:
            self.assertEqual(q, 0)

            group_obj = Group.objects.first().select_related()
            self.assertEqual(q, 2)

            [m for m in group_obj.members]
            self.assertEqual(q, 2)

            for k, m in group_obj.members.iteritems():
                self.assertTrue(isinstance(m, User))

       # Queryset select_related
        with query_counter() as q:
            self.assertEqual(q, 0)

            group_objs = Group.objects.select_related()
            self.assertEqual(q, 2)

            for group_obj in group_objs:
                [m for m in group_obj.members]
                self.assertEqual(q, 2)

                for k, m in group_obj.members.iteritems():
                    self.assertTrue(isinstance(m, User))

        User.drop_collection()
        Group.drop_collection()

    def test_dict_field(self):

        class UserA(Document):
            name = StringField()

        class UserB(Document):
            name = StringField()

        class UserC(Document):
            name = StringField()

        class Group(Document):
            members = DictField()

        UserA.drop_collection()
        UserB.drop_collection()
        UserC.drop_collection()
        Group.drop_collection()

        members = []
        for i in xrange(1, 51):
            a = UserA(name='User A %s' % i)
            a.save()

            b = UserB(name='User B %s' % i)
            b.save()

            c = UserC(name='User C %s' % i)
            c.save()

            members += [a, b, c]

        group = Group(members=dict([(str(u.id), u) for u in members]))
        group.save()
        group = Group(members=dict([(str(u.id), u) for u in members]))
        group.save()

        with query_counter() as q:
            self.assertEqual(q, 0)

            group_obj = Group.objects.first()
            self.assertEqual(q, 1)

            [m for m in group_obj.members]
            self.assertEqual(q, 4)

            [m for m in group_obj.members]
            self.assertEqual(q, 4)

            for k, m in group_obj.members.iteritems():
                self.assertTrue('User' in m.__class__.__name__)

        # Document select_related
        with query_counter() as q:
            self.assertEqual(q, 0)

            group_obj = Group.objects.first().select_related()
            self.assertEqual(q, 4)

            [m for m in group_obj.members]
            self.assertEqual(q, 4)

            [m for m in group_obj.members]
            self.assertEqual(q, 4)

            for k, m in group_obj.members.iteritems():
                self.assertTrue('User' in m.__class__.__name__)

        # Queryset select_related
        with query_counter() as q:
            self.assertEqual(q, 0)

            group_objs = Group.objects.select_related()
            self.assertEqual(q, 4)

            for group_obj in group_objs:
                [m for m in group_obj.members]
                self.assertEqual(q, 4)

                [m for m in group_obj.members]
                self.assertEqual(q, 4)

                for k, m in group_obj.members.iteritems():
                    self.assertTrue('User' in m.__class__.__name__)

        Group.objects.delete()
        Group().save()

        with query_counter() as q:
            self.assertEqual(q, 0)

            group_obj = Group.objects.first()
            self.assertEqual(q, 1)

            [m for m in group_obj.members]
            self.assertEqual(q, 1)
            self.assertEqual(group_obj.members, {})

        UserA.drop_collection()
        UserB.drop_collection()
        UserC.drop_collection()
        Group.drop_collection()

    def test_dict_field_no_field_inheritance(self):

        class UserA(Document):
            name = StringField()
            meta = {'allow_inheritance': False}

        class Group(Document):
            members = DictField()

        UserA.drop_collection()
        Group.drop_collection()

        members = []
        for i in xrange(1, 51):
            a = UserA(name='User A %s' % i)
            a.save()

            members += [a]

        group = Group(members=dict([(str(u.id), u) for u in members]))
        group.save()

        group = Group(members=dict([(str(u.id), u) for u in members]))
        group.save()

        with query_counter() as q:
            self.assertEqual(q, 0)

            group_obj = Group.objects.first()
            self.assertEqual(q, 1)

            [m for m in group_obj.members]
            self.assertEqual(q, 2)

            [m for m in group_obj.members]
            self.assertEqual(q, 2)

            for k, m in group_obj.members.iteritems():
                self.assertTrue(isinstance(m, UserA))

        # Document select_related
        with query_counter() as q:
            self.assertEqual(q, 0)

            group_obj = Group.objects.first().select_related()
            self.assertEqual(q, 2)

            [m for m in group_obj.members]
            self.assertEqual(q, 2)

            [m for m in group_obj.members]
            self.assertEqual(q, 2)

            for k, m in group_obj.members.iteritems():
                self.assertTrue(isinstance(m, UserA))

        # Queryset select_related
        with query_counter() as q:
            self.assertEqual(q, 0)

            group_objs = Group.objects.select_related()
            self.assertEqual(q, 2)

            for group_obj in group_objs:
                [m for m in group_obj.members]
                self.assertEqual(q, 2)

                [m for m in group_obj.members]
                self.assertEqual(q, 2)

                for k, m in group_obj.members.iteritems():
                    self.assertTrue(isinstance(m, UserA))

        UserA.drop_collection()
        Group.drop_collection()

    def test_generic_reference_map_field(self):

        class UserA(Document):
            name = StringField()

        class UserB(Document):
            name = StringField()

        class UserC(Document):
            name = StringField()

        class Group(Document):
            members = MapField(GenericReferenceField())

        UserA.drop_collection()
        UserB.drop_collection()
        UserC.drop_collection()
        Group.drop_collection()

        members = []
        for i in xrange(1, 51):
            a = UserA(name='User A %s' % i)
            a.save()

            b = UserB(name='User B %s' % i)
            b.save()

            c = UserC(name='User C %s' % i)
            c.save()

            members += [a, b, c]

        group = Group(members=dict([(str(u.id), u) for u in members]))
        group.save()
        group = Group(members=dict([(str(u.id), u) for u in members]))
        group.save()

        with query_counter() as q:
            self.assertEqual(q, 0)

            group_obj = Group.objects.first()
            self.assertEqual(q, 1)

            [m for m in group_obj.members]
            self.assertEqual(q, 4)

            [m for m in group_obj.members]
            self.assertEqual(q, 4)

            for k, m in group_obj.members.iteritems():
                self.assertTrue('User' in m.__class__.__name__)

        # Document select_related
        with query_counter() as q:
            self.assertEqual(q, 0)

            group_obj = Group.objects.first().select_related()
            self.assertEqual(q, 4)

            [m for m in group_obj.members]
            self.assertEqual(q, 4)

            [m for m in group_obj.members]
            self.assertEqual(q, 4)

            for k, m in group_obj.members.iteritems():
                self.assertTrue('User' in m.__class__.__name__)

        # Queryset select_related
        with query_counter() as q:
            self.assertEqual(q, 0)

            group_objs = Group.objects.select_related()
            self.assertEqual(q, 4)

            for group_obj in group_objs:
                [m for m in group_obj.members]
                self.assertEqual(q, 4)

                [m for m in group_obj.members]
                self.assertEqual(q, 4)

                for k, m in group_obj.members.iteritems():
                    self.assertTrue('User' in m.__class__.__name__)

        Group.objects.delete()
        Group().save()

        with query_counter() as q:
            self.assertEqual(q, 0)

            group_obj = Group.objects.first()
            self.assertEqual(q, 1)

            [m for m in group_obj.members]
            self.assertEqual(q, 1)

        UserA.drop_collection()
        UserB.drop_collection()
        UserC.drop_collection()
        Group.drop_collection()

    def test_multidirectional_lists(self):

        class Asset(Document):
            name = StringField(max_length=250, required=True)
            parent = GenericReferenceField(default=None)
            parents = ListField(GenericReferenceField())
            children = ListField(GenericReferenceField())

        Asset.drop_collection()

        root = Asset(name='', path="/", title="Site Root")
        root.save()

        company = Asset(name='company', title='Company', parent=root, parents=[root])
        company.save()

        root.children = [company]
        root.save()

        root = root.reload()
        self.assertEqual(root.children, [company])
        self.assertEqual(company.parents, [root])

    def test_dict_in_dbref_instance(self):

        class Person(Document):
            name = StringField(max_length=250, required=True)

        class Room(Document):
            number = StringField(max_length=250, required=True)
            staffs_with_position = ListField(DictField())

        Person.drop_collection()
        Room.drop_collection()

        bob = Person.objects.create(name='Bob')
        bob.save()
        sarah = Person.objects.create(name='Sarah')
        sarah.save()

        room_101 = Room.objects.create(number="101")
        room_101.staffs_with_position = [
            {'position_key': 'window', 'staff': sarah},
            {'position_key': 'door', 'staff': bob.to_dbref()}]
        room_101.save()

        room = Room.objects.first().select_related()
        self.assertEqual(room.staffs_with_position[0]['staff'], sarah)
        self.assertEqual(room.staffs_with_position[1]['staff'], bob)

    def test_document_reload_no_inheritance(self):
        class Foo(Document):
            meta = {'allow_inheritance': False}
            bar = ReferenceField('Bar')
            baz = ReferenceField('Baz')

        class Bar(Document):
            meta = {'allow_inheritance': False}
            msg = StringField(required=True, default='Blammo!')

        class Baz(Document):
            meta = {'allow_inheritance': False}
            msg = StringField(required=True, default='Kaboom!')

        Foo.drop_collection()
        Bar.drop_collection()
        Baz.drop_collection()

        bar = Bar()
        bar.save()
        baz = Baz()
        baz.save()
        foo = Foo()
        foo.bar = bar
        foo.baz = baz
        foo.save()
        foo.reload()

        self.assertEqual(type(foo.bar), Bar)
        self.assertEqual(type(foo.baz), Baz)

    def test_list_lookup_not_checked_in_map(self):
        """Ensure we dereference list data correctly
        """
        class Comment(Document):
            id = IntField(primary_key=True)
            text = StringField()

        class Message(Document):
            id = IntField(primary_key=True)
            comments = ListField(ReferenceField(Comment))

        Comment.drop_collection()
        Message.drop_collection()

        c1 = Comment(id=0, text='zero').save()
        c2 = Comment(id=1, text='one').save()
        Message(id=1, comments=[c1, c2]).save()

        msg = Message.objects.get(id=1)
        self.assertEqual(0, msg.comments[0].id)
        self.assertEqual(1, msg.comments[1].id)

<<<<<<< HEAD
    def test_list_item_dereference_dref_false_save_doesnt_cause_extra_queries(self):
        """Ensure that DBRef items in ListFields are dereferenced.
        """
        class User(Document):
            name = StringField()

        class Group(Document):
            name = StringField()
            members = ListField(ReferenceField(User, dbref=False))

        User.drop_collection()
        Group.drop_collection()

        for i in xrange(1, 51):
            User(name='user %s' % i).save()

        Group(name="Test", members=User.objects).save()

        with query_counter() as q:
            self.assertEqual(q, 0)

            group_obj = Group.objects.first()
            self.assertEqual(q, 1)

            group_obj.name = "new test"
            group_obj.save()

            self.assertEqual(q, 2)

    def test_list_item_dereference_dref_true_save_doesnt_cause_extra_queries(self):
        """Ensure that DBRef items in ListFields are dereferenced.
        """
        class User(Document):
            name = StringField()

        class Group(Document):
            name = StringField()
            members = ListField(ReferenceField(User, dbref=True))

        User.drop_collection()
        Group.drop_collection()

        for i in xrange(1, 51):
            User(name='user %s' % i).save()

        Group(name="Test", members=User.objects).save()

        with query_counter() as q:
            self.assertEqual(q, 0)

            group_obj = Group.objects.first()
            self.assertEqual(q, 1)

            group_obj.name = "new test"
            group_obj.save()

            self.assertEqual(q, 2)

    def test_generic_reference_save_doesnt_cause_extra_queries(self):

        class UserA(Document):
            name = StringField()

        class UserB(Document):
            name = StringField()

        class UserC(Document):
            name = StringField()

        class Group(Document):
            name = StringField()
            members = ListField(GenericReferenceField())

        UserA.drop_collection()
        UserB.drop_collection()
        UserC.drop_collection()
        Group.drop_collection()

        members = []
        for i in xrange(1, 51):
            a = UserA(name='User A %s' % i).save()
            b = UserB(name='User B %s' % i).save()
            c = UserC(name='User C %s' % i).save()

            members += [a, b, c]

        Group(name="test", members=members).save()

        with query_counter() as q:
            self.assertEqual(q, 0)

            group_obj = Group.objects.first()
            self.assertEqual(q, 1)

            group_obj.name = "new test"
            group_obj.save()

            self.assertEqual(q, 2)


if __name__ == '__main__':
    unittest.main()
=======
    def test_tuples_as_tuples(self):
        """
        Ensure that tuples remain tuples when they are
        inside a ComplexBaseField
        """
        from mongoengine.base import BaseField
        class EnumField(BaseField):
            def __init__(self, **kwargs):
                super(EnumField,self).__init__(**kwargs)

            def to_mongo(self, value):
                return value

            def to_python(self, value):
                return tuple(value)

        class TestDoc(Document):
            items = ListField(EnumField())

        TestDoc.drop_collection()
        tuples = [(100,'Testing')]
        doc = TestDoc()
        doc.items = tuples
        doc.save()
        x = TestDoc.objects().get()
        self.assertTrue(x is not None)
        self.assertTrue(len(x.items) == 1)
        self.assertTrue(tuple(x.items[0]) in tuples)
        self.assertTrue(x.items[0] in tuples)
>>>>>>> b4d87d91
<|MERGE_RESOLUTION|>--- conflicted
+++ resolved
@@ -7,7 +7,7 @@
 
 from mongoengine import *
 from mongoengine.connection import get_db
-from mongoengine.context_managers import query_counter, no_dereference
+from mongoengine.context_managers import query_counter
 
 
 class FieldTest(unittest.TestCase):
@@ -1022,7 +1022,6 @@
         self.assertEqual(0, msg.comments[0].id)
         self.assertEqual(1, msg.comments[1].id)
 
-<<<<<<< HEAD
     def test_list_item_dereference_dref_false_save_doesnt_cause_extra_queries(self):
         """Ensure that DBRef items in ListFields are dereferenced.
         """
@@ -1122,19 +1121,17 @@
 
             self.assertEqual(q, 2)
 
-
-if __name__ == '__main__':
-    unittest.main()
-=======
     def test_tuples_as_tuples(self):
         """
         Ensure that tuples remain tuples when they are
         inside a ComplexBaseField
         """
         from mongoengine.base import BaseField
+
         class EnumField(BaseField):
+
             def __init__(self, **kwargs):
-                super(EnumField,self).__init__(**kwargs)
+                super(EnumField, self).__init__(**kwargs)
 
             def to_mongo(self, value):
                 return value
@@ -1146,7 +1143,7 @@
             items = ListField(EnumField())
 
         TestDoc.drop_collection()
-        tuples = [(100,'Testing')]
+        tuples = [(100, 'Testing')]
         doc = TestDoc()
         doc.items = tuples
         doc.save()
@@ -1155,4 +1152,6 @@
         self.assertTrue(len(x.items) == 1)
         self.assertTrue(tuple(x.items[0]) in tuples)
         self.assertTrue(x.items[0] in tuples)
->>>>>>> b4d87d91
+
+if __name__ == '__main__':
+    unittest.main()