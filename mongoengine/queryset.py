--- conflicted
+++ resolved
@@ -283,13 +283,9 @@
         self._where_clause = None
         self._loaded_fields = []
         self._ordering = []
-<<<<<<< HEAD
-
-=======
         self._snapshot = False
         self._timeout = True
-        
->>>>>>> 0902b957
+
         # If inheritance is allowed, only return instances and instances of
         # subclasses of the class being used
         if document._meta.get('allow_inheritance'):
@@ -532,7 +528,7 @@
 
             if negate:
                 value = {'$not': value}
-            
+
             for i, part in indices:
                 parts.insert(i, part)
             key = '.'.join(parts)
@@ -791,12 +787,8 @@
         # Integer index provided
         elif isinstance(key, int):
             return self._document._from_son(self._cursor[key])
-<<<<<<< HEAD
-
-=======
         raise AttributeError
-    
->>>>>>> 0902b957
+
     def distinct(self, field):
         """Return a list of distinct values for a given field.
 
@@ -910,7 +902,7 @@
                         value = -value
                 elif op == 'add_to_set':
                     op = op.replace('_to_set', 'ToSet')
-                    
+
             if _doc_cls:
                 # Switch field names to proper names [set in Field(name='foo')]
                 fields = QuerySet._lookup_field(_doc_cls, parts)
